apiVersion: template.openshift.io/v1
kind: Template
metadata:
  name: adviser
  annotations:
    description: "Thoth: Adviser"
    openshift.io/display-name: "Thoth: Adviser"
    version: 0.6.4
    tags: thoth,ai-stacks,adviser
    template.openshift.io/documentation-url: https://github.com/Thoth-Station/
    template.openshift.io/long-description: >
      This template defines resources needed to run recommendation logic of Thoth to OpenShift.
    template.openshift.io/provider-display-name: "Red Hat, Inc."
  labels:
    app: thoth
    template: adviser
    component: adviser

parameters:
  - name: THOTH_ADVISER_JOB_ID
    required: true
    description: A unique dentifier of adviser job.
    displayName: Adviser id
  - name: THOTH_ADVISER_REQUIREMENTS
    required: false
    description: Raw stack requirements
  - name: THOTH_ADVISER_REQUIREMENTS_LOCKED
    required: false
    description: Fully pinned down stack
    displayName: Locked requirements
  - name: THOTH_ADVISER_LIBRARY_USAGE
    required: false
    description: Usage of libraries for adviser's resolution algorithm.
    displayName: Library usage
  - name: THOTH_ADVISER_REQUIREMENTS_FORMAT
    required: false
    description: Format of input
    displayName: Requirements format
  - name: THOTH_ADVISER_RECOMMENDATION_TYPE
    required: false
    description: Type of requested recommendation
    displayName: Recommendation type
  - name: THOTH_ADVISER_RUNTIME_ENVIRONMENT
    required: false
    description: Runtime environment to create recommendation for
    displayName: Runtime environment
  - name: THOTH_ADVISER_METADATA
    required: false
    description: Metadata carried with the adviser request
    displayName: Adviser metadata
  - name: THOTH_ADVISER_SEED
    required: true
    description: Random seed to run adviser with.
    displayName: Random seed
    # Keep seed constant across adviser runs so that two runs with same knowledge base report same results to user.
    # Not to answer with a different stack each time a request is made.
    value: "42"
  - name: THOTH_ADVISER_DEV
    required: true
    description: Consider also development dependencies.
    displayName: Dev dependencies
    value: "0"
  - name: THOTH_ADVISER_BEAM_WIDTH
    required: true
    description: Adviser's beam width to restrict memory requirements with states generated.
    displayName: Beam width
    value: "100000"
  - name: THOTH_LOG_ADVISER
    required: false
    description: Log adviser actions
    displayName: Log adviser actions
    value: INFO
  - name: THOTH_ADVISER_LIMIT
    required: false
    description: Limit number of software stacks scored.
    displayName: Adviser limit.
    value: "100000"
  - name: THOTH_ADVISER_COUNT
    required: false
    description: Number of software stacks returned in the recommendation.
    displayName: Adviser count.
    value: "1"
  - name: THOTH_ADVISER_LIMIT_LATEST_VERSIONS
    required: false
    description: Limit number of versions starting from latest in stacks.
    displayName: Limit latest versions.
    value: "9999999"
  - name: THOTH_ADVISER_TIMEOUT_SECONDS
    required: true
    description: Give adviser specified number of seconds on CPU to compute results.
    displayName: Adviser timeout seconds.
    value: "1500"
  - name: THOTH_FORCE_SYNC
    description: Perform force sync - sync data even if they are reported to be existing
    displayName: Perform force sync
    required: true
    value: "0"


objects:
  - apiVersion: argoproj.io/v1alpha1
    kind: Workflow
    metadata:
      name: "${THOTH_ADVISER_JOB_ID}"
      annotations:
        thoth-station.ninja/template-version: 0.6.4
      labels:
        app: thoth
        component: adviser
    spec:
      serviceAccountName: argo
      ttlStrategy:
        # Keep adviser 1h to let users browse the logs.
        secondsAfterSuccess: 3600
        # secondsAfterFailure kept unset to keep failed advisers
      entrypoint: adviser
      arguments:
        parameters:
          - name: THOTH_ADVISER_JOB_ID
            value: "${THOTH_ADVISER_JOB_ID}"
          - name: THOTH_DOCUMENT_ID
            value: "${THOTH_ADVISER_JOB_ID}"
          - name: THOTH_LOG_ADVISER
            value: "${THOTH_LOG_ADVISER}"
          - name: THOTH_ADVISER_TIMEOUT_SECONDS
            value: "${THOTH_ADVISER_TIMEOUT_SECONDS}"
          - name: THOTH_ADVISER_REQUIREMENTS
            value: "${THOTH_ADVISER_REQUIREMENTS}"
          - name: THOTH_ADVISER_REQUIREMENTS_LOCKED
            value: "${THOTH_ADVISER_REQUIREMENTS_LOCKED}"
          - name: THOTH_ADVISER_LIBRARY_USAGE
            value: "${THOTH_ADVISER_LIBRARY_USAGE}"
          - name: THOTH_ADVISER_REQUIREMENTS_FORMAT
            value: "${THOTH_ADVISER_REQUIREMENTS_FORMAT}"
          - name: THOTH_ADVISER_RECOMMENDATION_TYPE
            value: "${THOTH_ADVISER_RECOMMENDATION_TYPE}"
          - name: THOTH_ADVISER_RUNTIME_ENVIRONMENT
            value: "${THOTH_ADVISER_RUNTIME_ENVIRONMENT}"
          - name: THOTH_ADVISER_METADATA
            value: "${THOTH_ADVISER_METADATA}"
          - name: THOTH_ADVISER_DEV
            value: "${THOTH_ADVISER_DEV}"
          - name: THOTH_ADVISER_SEED
            value: "${THOTH_ADVISER_SEED}"
          - name: THOTH_ADVISER_BEAM_WIDTH
            value: "${THOTH_ADVISER_BEAM_WIDTH}"
          - name: THOTH_ADVISER_LIMIT
            value: "${THOTH_ADVISER_LIMIT}"
          - name: THOTH_ADVISER_COUNT
            value: "${THOTH_ADVISER_COUNT}"
          - name: THOTH_ADVISER_LIMIT_LATEST_VERSIONS
            value: "${THOTH_ADVISER_LIMIT_LATEST_VERSIONS}"
          - name: THOTH_FORCE_SYNC
            value: "${THOTH_FORCE_SYNC}"
          - name: ceph_bucket_prefix
          - name: ceph_bucket_name
          - name: ceph_host
          - name: deployment_name

      volumes:
        - name: workdir
          emptyDir: {}
        - name: output
          emptyDir: {}
        - name: secrets
          secret:
            secretName: "kafka-secret"
            items:
              - key: kafka_ca.crt
                path: kafka_ca.crt
        - name: ssh-config
          secret:
            secretName: kebechet-secret
            items:
              - key: ssh-privatekey
                path: id_rsa
                mode: 0600

      templates:
        - name: "adviser"
          archiveLocation:
            archiveLogs: true
          dag:
            tasks:
              - name: "advise"
                templateRef:
                  name: "advise"
                  template: "advise"
                continueOn:
                  failed: true
                arguments:
                  parameters:
                    - name: THOTH_ADVISER_JOB_ID
                      value: "{{workflow.parameters.THOTH_ADVISER_JOB_ID}}"
                    - name: THOTH_DOCUMENT_ID
                      value: "{{workflow.parameters.THOTH_DOCUMENT_ID}}"
                    - name: THOTH_LOG_ADVISER
                      value: "{{workflow.parameters.THOTH_LOG_ADVISER}}"
                    - name: THOTH_ADVISER_REQUIREMENTS
                      value: "{{workflow.parameters.THOTH_ADVISER_REQUIREMENTS}}"
                    - name: THOTH_ADVISER_REQUIREMENTS_LOCKED
                      value: "{{workflow.parameters.THOTH_ADVISER_REQUIREMENTS_LOCKED}}"
                    - name: THOTH_ADVISER_LIBRARY_USAGE
                      value: "{{workflow.parameters.THOTH_ADVISER_LIBRARY_USAGE}}"
                    - name: THOTH_ADVISER_REQUIREMENTS_FORMAT
                      value: "{{workflow.parameters.THOTH_ADVISER_REQUIREMENTS_FORMAT}}"
                    - name: THOTH_ADVISER_RECOMMENDATION_TYPE
                      value: "{{workflow.parameters.THOTH_ADVISER_RECOMMENDATION_TYPE}}"
                    - name: THOTH_ADVISER_RUNTIME_ENVIRONMENT
                      value: "{{workflow.parameters.THOTH_ADVISER_RUNTIME_ENVIRONMENT}}"
                    - name: THOTH_ADVISER_METADATA
                      value: "{{workflow.parameters.THOTH_ADVISER_METADATA}}"
                    - name: THOTH_ADVISER_SEED
                      value: "{{workflow.parameters.THOTH_ADVISER_SEED}}"
                    - name: THOTH_ADVISER_BEAM_WIDTH
                      value: "{{workflow.parameters.THOTH_ADVISER_BEAM_WIDTH}}"
                    - name: THOTH_ADVISER_LIMIT
                      value: "{{workflow.parameters.THOTH_ADVISER_LIMIT}}"
                    - name: THOTH_ADVISER_COUNT
                      value: "{{workflow.parameters.THOTH_ADVISER_COUNT}}"
                    - name: THOTH_ADVISER_LIMIT_LATEST_VERSIONS
                      value: "{{workflow.parameters.THOTH_ADVISER_LIMIT_LATEST_VERSIONS}}"
                    - name: THOTH_ADVISER_TIMEOUT_SECONDS
                      value: "{{workflow.parameters.THOTH_ADVISER_TIMEOUT_SECONDS}}"
                    - name: "THOTH_S3_ENDPOINT_URL"
                      value: "{{workflow.parameters.ceph_host}}"
                    - name: "THOTH_CEPH_BUCKET_NAME"
                      value: "{{workflow.parameters.ceph_bucket_name}}"
                    - name: "THOTH_CEPH_BUCKET_PREFIX"
                      value: "{{workflow.parameters.ceph_bucket_prefix}}"
                    - name: "THOTH_DEPLOYMENT_NAME"
                      value: "{{workflow.parameters.deployment_name}}"

              - name: "unresolved-package-handler"
                dependencies:
                  - "advise"
                templateRef:
                  name: "unresolved-package-handler"
                  template: "unresolved-package-handler"
                arguments:
                  artifacts:
                    - name: outputdocument
                      from: "{{tasks.advise.outputs.artifacts.outputdocument}}"
                  parameters:
                    - name: THOTH_DOCUMENT_ID
                      value: "{{workflow.parameters.THOTH_DOCUMENT_ID}}"

              - name: "graph-sync-advise"
                dependencies:
                  - "advise"
                templateRef:
                  name: "graph-sync"
                  template: "graph-sync"
                arguments:
                  artifacts:
                    - name: outputdocument
                      from: "{{tasks.advise.outputs.artifacts.outputdocument}}"
                  parameters:
                    - name: "THOTH_DOCUMENT_ID"
                      value: "{{workflow.parameters.THOTH_DOCUMENT_ID}}"
                    - name: "THOTH_FORCE_SYNC"
                      value: "{{workflow.parameters.THOTH_FORCE_SYNC}}"

              - name: "trigger-integration"
                dependencies:
                  - "advise"
                templateRef:
                  name: "trigger-integration"
                  template: "trigger-integration"
                arguments:
                  parameters:
                    - name: "WORKFLOW_NAME"
                      value: "{{workflow.parameters.THOTH_ADVISER_JOB_ID}}"
                    - name: "THOTH_DOCUMENT_ID"
                      value: "{{workflow.parameters.THOTH_DOCUMENT_ID}}"
                    - name: "THOTH_ADVISER_METADATA"
<<<<<<< HEAD
                      value: "{{workflow.parameters.THOTH_ADVISER_METADATA}}"
                    - name: "IMAGE_STREAM_REGISTRY"
                      value: "{{workflow.parameters.IMAGE_STREAM_REGISTRY}}"
                    - name: "IMAGE_STREAM_NAMESPACE"
                      value: "{{workflow.parameters.IMAGE_STREAM_NAMESPACE}}"
                    - name: "IMAGE_STREAM_TAG"
                      value: "{{workflow.parameters.IMAGE_STREAM_TAG}}"

              - name: "kebechet-run-results"
                dependencies:
                  - "advise"
                templateRef:
                  name: "kebechet-run-results"
                  template: "run-results"
                arguments:
                  parameters:
                    - name: "WORKFLOW_NAME"
                      value: "{{workflow.parameters.THOTH_ADVISER_JOB_ID}}"
                    - name: "THOTH_DOCUMENT_ID"
                      value: "{{workflow.parameters.THOTH_DOCUMENT_ID}}"
                    - name: "THOTH_ADVISER_METADATA"
=======
>>>>>>> 76e7e5fa
                      value: "{{workflow.parameters.THOTH_ADVISER_METADATA}}"<|MERGE_RESOLUTION|>--- conflicted
+++ resolved
@@ -274,18 +274,10 @@
                     - name: "THOTH_DOCUMENT_ID"
                       value: "{{workflow.parameters.THOTH_DOCUMENT_ID}}"
                     - name: "THOTH_ADVISER_METADATA"
-<<<<<<< HEAD
                       value: "{{workflow.parameters.THOTH_ADVISER_METADATA}}"
-                    - name: "IMAGE_STREAM_REGISTRY"
-                      value: "{{workflow.parameters.IMAGE_STREAM_REGISTRY}}"
-                    - name: "IMAGE_STREAM_NAMESPACE"
-                      value: "{{workflow.parameters.IMAGE_STREAM_NAMESPACE}}"
-                    - name: "IMAGE_STREAM_TAG"
-                      value: "{{workflow.parameters.IMAGE_STREAM_TAG}}"
-
               - name: "kebechet-run-results"
                 dependencies:
-                  - "advise"
+                  - "trigger-integration"
                 templateRef:
                   name: "kebechet-run-results"
                   template: "run-results"
@@ -296,6 +288,4 @@
                     - name: "THOTH_DOCUMENT_ID"
                       value: "{{workflow.parameters.THOTH_DOCUMENT_ID}}"
                     - name: "THOTH_ADVISER_METADATA"
-=======
->>>>>>> 76e7e5fa
                       value: "{{workflow.parameters.THOTH_ADVISER_METADATA}}"